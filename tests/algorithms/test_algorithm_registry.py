--- conflicted
+++ resolved
@@ -6,24 +6,13 @@
 import pytest
 from torch.utils.data import Dataset
 
-<<<<<<< HEAD
-from composer.algorithms import (AlgorithmHparams, AlibiHparams, AugMixHparams, BlurPoolHparams, ChannelsLastHparams,
-                                 ColOutHparams, CutMixHparams, CutOutHparams, FactorizeHparams, GhostBatchNormHparams,
-                                 LabelSmoothingHparams, LayerFreezingHparams, MixUpHparams, NoOpModelHparams,
-                                 ProgressiveResizingHparams, RandAugmentHparams, SAMHparams, ScaleScheduleHparams,
-                                 SelectiveBackpropHparams, SeqLengthWarmupHparams, SqueezeExciteHparams,
-                                 StochasticDepthHparams, SWAHparams, algorithm_registry)
-from composer.algorithms.hparams import AGCHparams, EMAHparams
-=======
 from composer.algorithms import (AlgorithmHparams, AlibiHparams, CutMixHparams, StochasticDepthHparams,
                                  algorithm_registry)
->>>>>>> f5f02ed8
 from composer.core.algorithm import Algorithm
 from composer.models.base import ComposerModel
 from tests.algorithms.algorithm_settings import get_settings
 
 default_required_fields = {
-    AGCHparams: {},
     AlibiHparams: {
         'position_embedding_attribute': 'module.transformer.wpe',
         'attention_module_name': 'transformers.models.gpt2.modeling_gpt2.GPT2Attention',
@@ -31,39 +20,6 @@
         'alibi_attention': 'composer.algorithms.alibi._gpt2_alibi._attn',
         'mask_replacement_function': 'composer.algorithms.alibi._gpt2_alibi.enlarge_mask',
     },
-<<<<<<< HEAD
-    BlurPoolHparams: {
-        'replace_convs': True,
-        'replace_maxpools': True,
-        'blur_first': True
-    },
-    LabelSmoothingHparams: {
-        'smoothing': 0.1
-    },
-    LayerFreezingHparams: {
-        'freeze_start': 0.5,
-        'freeze_level': 1.0
-    },
-    ChannelsLastHparams: {},
-    ColOutHparams: {
-        "p_row": 0.15,
-        "p_col": 0.15,
-        "batch": True,
-    },
-    EMAHparams: {},
-    FactorizeHparams: {
-        "min_channels": 16,
-        "latent_channels": 0.5,
-    },
-    SeqLengthWarmupHparams: {
-        "duration": 0.30,
-        "min_seq_length": 8,
-        "max_seq_length": 1024,
-        "step_size": 8,
-        "truncate": True,
-    },
-=======
->>>>>>> f5f02ed8
     CutMixHparams: {
         'num_classes': 1000
     },
