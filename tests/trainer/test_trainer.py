# Copyright 2021 MosaicML. All Rights Reserved.

import os
import pathlib
from copy import deepcopy
from typing import Dict

import pytest
import torch
from torch.nn.parallel import DistributedDataParallel
from torch.utils.data import DataLoader

from composer import Trainer
from composer.algorithms import CutOut, LabelSmoothing, LayerFreezing
from composer.callbacks import CheckpointSaver, LRMonitor
from composer.core.callback import Callback
from composer.core.event import Event
from composer.core.precision import Precision
from composer.loggers import FileLogger, ProgressBarLogger, WandBLogger
from composer.trainer.devices.device import Device
from composer.trainer.trainer_hparams import algorithms_registry, callback_registry, logger_registry
from composer.utils import dist
from composer.utils.object_store import ObjectStoreHparams
from tests.common import (RandomClassificationDataset, RandomImageDataset, SimpleConvModel, SimpleModel, device,
                          world_size)


@pytest.mark.timeout(30)  # TODO lower the timeout. See https://github.com/mosaicml/composer/issues/774.
class TestTrainerInit():

    @pytest.fixture
    def config(self, rank_zero_seed: int):
        return {
            'model': SimpleModel(),
            'train_dataloader': DataLoader(dataset=RandomClassificationDataset()),
            'eval_dataloader': DataLoader(dataset=RandomClassificationDataset()),
            'max_duration': '2ep',
            'seed': rank_zero_seed,
        }

    def test_init(self, config):
        trainer = Trainer(**config)
        assert isinstance(trainer, Trainer)

    def test_model_ddp_wrapped(self, config):
        trainer = Trainer(**config)
        should_be_ddp_wrapped = dist.get_world_size() > 1 and "deepspeed_config" not in config
        assert isinstance(trainer.state.model, DistributedDataParallel) == should_be_ddp_wrapped

    def test_loggers_before_callbacks(self, config):
        config.update({
            "loggers": [ProgressBarLogger()],
            "callbacks": [LRMonitor()],
        })

        trainer = Trainer(**config)
        assert isinstance(trainer.state.callbacks[0], ProgressBarLogger)
        assert isinstance(trainer.state.callbacks[1], LRMonitor)

    @device('gpu', 'cpu')
    def test_optimizer_on_device(self, config, device):
        config['device'] = device
        trainer = Trainer(**config)

        parameters = trainer.state.optimizers[0].param_groups[0]["params"]

        target_device = 'cuda' if device == 'gpu' else 'cpu'
        assert all(param.device.type == target_device for param in parameters)

    def test_invalid_device(self, config):
        config['device'] = "magic_device"

        with pytest.raises(ValueError, match="magic_device"):
            Trainer(**config)

    @pytest.mark.timeout(5.0)
    def test_active_iterator_error(self, config):
        dataloader = DataLoader(
            dataset=RandomClassificationDataset(),
            persistent_workers=True,
            num_workers=1,
        )

        # spin one sample
        _ = next(dataloader.__iter__())

        config['train_dataloader'] = dataloader
        with pytest.raises(ValueError, match="active iterator"):
            Trainer(**config)

    @pytest.mark.timeout(5.0)
    def test_init_with_integers(self, config, tmpdir: pathlib.Path):
        config.update({
            'max_duration': 1,
            'save_interval': 10,
            'save_folder': str(tmpdir),
        })

        trainer = Trainer(**config)
        assert trainer.state.max_duration == "1ep"
        checkpoint_saver = None
        for callback in trainer.state.callbacks:
            if isinstance(callback, CheckpointSaver):
                checkpoint_saver = callback
        assert checkpoint_saver is not None
        trainer.state.timer.epoch._value = 10
        assert checkpoint_saver.save_interval(trainer.state, Event.EPOCH_CHECKPOINT)

    @pytest.mark.timeout(5.0)
    def test_init_with_max_duration_in_batches(self, config):
        config["max_duration"] = '1ba'
        trainer = Trainer(**config)
        assert trainer.state.max_duration.to_timestring() == "1ba"


@world_size(1, 2)
@device('cpu', 'gpu', 'gpu-amp', precision=True)
<<<<<<< HEAD
@pytest.mark.timeout(30)  # TODO lower the timeout. See https://github.com/mosaicml/composer/issues/774.
=======
@pytest.mark.timeout(15)  # higher timeout as each model is trained twice
>>>>>>> 4ec276bc
class TestTrainerEquivalence():

    reference_model: torch.nn.Module
    reference_folder: pathlib.Path
    default_threshold: Dict[str, float]

    def assert_models_equal(self, model_1, model_2, threshold=None):
        if threshold is None:
            threshold = self.default_threshold

        assert model_1 is not model_2, "Same model should not be compared."
        for param1, param2 in zip(model_1.parameters(), model_2.parameters()):
            torch.testing.assert_allclose(param1, param2, **threshold)

    @pytest.fixture(autouse=True)
    def set_default_threshold(self, device, precision, world_size):
        """Sets the default threshold to 0.

        Individual tests can override by passing thresholds directly to assert_models_equal.
        """
        self.default_threshold = {'atol': 0, 'rtol': 0}

    @pytest.fixture
    def config(self, device: Device, precision: Precision, world_size: int, rank_zero_seed: int):
        """Returns the reference config."""

        return {
            'model': SimpleModel(),
            'train_dataloader': DataLoader(
                dataset=RandomClassificationDataset(),
                batch_size=4,
                shuffle=False,
            ),
            'eval_dataloader': DataLoader(
                dataset=RandomClassificationDataset(),
                shuffle=False,
            ),
            'max_duration': '2ep',
            'seed': rank_zero_seed,
            'device': device,
            'precision': precision,
            'loggers': [],  # no progress bar
        }

    @pytest.fixture(autouse=True)
    def create_reference_model(self, config, tmpdir_factory, *args):
        """Trains the reference model, and saves checkpoints."""
        config = deepcopy(config)  # ensure the reference model is not passed to tests

        save_folder = tmpdir_factory.mktemp("{device}-{precision}".format(**config))
        config.update({'save_interval': '1ep', 'save_folder': str(save_folder), 'save_filename': 'ep{epoch}.pt'})

        trainer = Trainer(**config)
        trainer.fit()

        self.reference_model = trainer.state.model
        self.reference_folder = save_folder

    def test_determinism(self, config, *args):
        trainer = Trainer(**config)
        trainer.fit()

        self.assert_models_equal(trainer.state.model, self.reference_model)

    def test_grad_accum(self, config, precision, *args):
        # grad accum requires non-zero tolerance
        # Precision.AMP requires a even higher tolerance.
        threshold = {
            'atol': 1e-04 if precision == Precision.AMP else 1e-08,
            'rtol': 1e-02 if precision == Precision.AMP else 1e-05,
        }

        config.update({
            'grad_accum': 2,
        })

        trainer = Trainer(**config)
        trainer.fit()

        self.assert_models_equal(trainer.state.model, self.reference_model, threshold=threshold)

    def test_max_duration(self, config, *args):
        num_batches = 2 * len(config["train_dataloader"])  # convert 2ep to batches
        config['max_duration'] = f'{num_batches}ba'

        trainer = Trainer(**config)
        trainer.fit()
        self.assert_models_equal(trainer.state.model, self.reference_model)

    def test_checkpoint(self, config, *args):
        # load from epoch 1 checkpoint and finish training
        checkpoint_file = os.path.join(self.reference_folder, 'ep1.pt')
        config['load_path'] = checkpoint_file

        trainer = Trainer(**config)
        assert trainer.state.timer.epoch == "1ep"  # ensure checkpoint state loaded
        trainer.fit()

        self.assert_models_equal(trainer.state.model, self.reference_model)

    def test_algorithm_different(self, config, *args):
        # as a control, we train with an algorithm and
        # expect the test to fail
        config['algorithms'] = [LabelSmoothing(0.1)]
        trainer = Trainer(**config)
        trainer.fit()

        with pytest.raises(AssertionError):
            self.assert_models_equal(trainer.state.model, self.reference_model)

    def test_model_init(self, config, *args):
        # as a control test, we reinitialize the model weights, and
        # expect the resulting trained model to differe from the reference.
        config['model'] = SimpleModel()

        trainer = Trainer(**config)
        trainer.fit()

        with pytest.raises(AssertionError):
            self.assert_models_equal(trainer.state.model, self.reference_model)


class AssertDataAugmented(Callback):
    """Helper callback that asserts test whether the augmented batch was passed to the model during the forward pass.
    The original batch is passed through the model and we assert that the outputs are not the same. This is to be used
    in conjunction with an algorithm that augments the data during AFTER_DATALOADER event.

    Assumes gradient accumulation 1.
    """

    def __init__(self, dataset):
        self.dataset = dataset

    def after_forward(self, state, logger):
        if state.grad_accum != 1:
            raise ValueError(f'This check assumes grad_accum of 1, got {state.grad_accum}')
        batch_idx = state.timer.batch_in_epoch.value
        batch_size = state.batch_num_samples
        original_batch = self.dataset[batch_idx:batch_idx + batch_size]
        original_outputs = state.model(original_batch)

        assert not torch.allclose(original_outputs[0], state.outputs[0])


@pytest.mark.timeout(30)  # TODO lower the timeout. See https://github.com/mosaicml/composer/issues/774.
class TestTrainerEvents():

    @pytest.fixture
    def config(self, rank_zero_seed: int):
        return {
            'model': SimpleConvModel(),
            'train_dataloader': DataLoader(
                dataset=RandomImageDataset(size=16),
                batch_size=4,
            ),
            'eval_dataloader': None,
            'max_duration': '1ep',
            'loggers': [],
            'seed': rank_zero_seed,
        }

    def test_data_augmented(self, config):
        config['algorithms'] = [CutOut()]

        # we give the callback access to the dataset to test
        # that the images have been augmented.
        config['callbacks'] = [
            AssertDataAugmented(dataset=config['train_dataloader'].dataset),
        ]
        trainer = Trainer(**config)
        trainer.fit()

    def test_data_not_augmented(self, config):
        config['callbacks'] = [
            AssertDataAugmented(dataset=config['train_dataloader'].dataset),
        ]
        trainer = Trainer(**config)
        with pytest.raises(AssertionError):
            trainer.fit()


"""
The below is a catch-all test that runs the Trainer
with each algorithm, callback, and loggers. Success
is defined as a successful training run.

This should eventually be replaced by functional
tests for each object, in situ of our trainer.

We use the hparams_registry associated with our
config management to retrieve the objects to test.
"""


<<<<<<< HEAD
@pytest.mark.timeout(30)  # TODO lower the timeout. See https://github.com/mosaicml/composer/issues/774.
=======
@pytest.mark.timeout(15)
>>>>>>> 4ec276bc
class TestTrainerAssets:

    @pytest.fixture(params=[1, 2], ids=['ga-1', 'ga-2'])
    def config(self, rank_zero_seed: int, request):
        grad_accum = request.param

        return {
            'model': SimpleConvModel(),
            'train_dataloader': DataLoader(
                dataset=RandomImageDataset(size=16),
                batch_size=4,
            ),
            'eval_dataloader': DataLoader(
                dataset=RandomImageDataset(size=16),
                batch_size=4,
            ),
            'max_duration': '2ep',
            'loggers': [],  # no progress bar
            'seed': rank_zero_seed,
            'grad_accum': grad_accum,
        }

    # Note: Not all algorithms, callbacks, and loggers are compatible
    #       with the above configuration. The fixtures below filter and
    #       create the objects to test.

    @pytest.fixture(params=algorithms_registry.items(), ids=tuple(algorithms_registry.keys()))
    def algorithm(self, request):

        name, hparams = request.param
        skip_list = {
            'swa': 'SWA not compatible with composed schedulers.',
            'alibi': 'Not compatible with conv model.',
            'seq_length_warmup': 'Not compatible with conv model.',
            'randaugment': 'Requires PIL dataset to test.',
            'augmix': 'Required PIL dataset to test.',
            'stochastic_depth': 'Only applies to ResNets.',
            'no_op_model': 'Not compatible with this model.'
        }

        # skip any tests incompatible with this config
        if name in skip_list:
            pytest.skip(skip_list[name])
        elif name in ('cutmix, mixup, label_smoothing'):
            # see: https://github.com/mosaicml/composer/issues/362
            pytest.importorskip("torch", minversion="1.10", reason="Pytorch 1.10 required.")

        # create the algorithms
        if name in ('cutmix'):  # these algos have required hparams
            algorithm = hparams(num_classes=2).initialize_object()
        else:
            algorithm = hparams().initialize_object()

        return algorithm

    @pytest.fixture(params=callback_registry.items(), ids=tuple(callback_registry.keys()))
<<<<<<< HEAD
    def callback(self, request, tmpdir, monkeypatch):
        name, hparams = request.param
=======
    def callback(self, request):
        _, hparams = request.param
>>>>>>> 4ec276bc

        callback = hparams().initialize_object()

        return callback

    @pytest.fixture(params=logger_registry.items(), ids=tuple(logger_registry.keys()))
<<<<<<< HEAD
    def logger(self, request):
=======
    def logger(self, request, tmpdir: pathlib.Path, monkeypatch: pytest.MonkeyPatch):
>>>>>>> 4ec276bc

        name, hparams = request.param

        remote_dir = str(tmpdir / "remote_dir")
        os.makedirs(remote_dir)
        local_dir = str(tmpdir / "local_dir")
        os.makedirs(local_dir)
        monkeypatch.setenv("OBJECT_STORE_KEY", remote_dir)  # for the local option, the key is the path
        provider_hparams = ObjectStoreHparams(
            provider='local',
            key_environ="OBJECT_STORE_KEY",
            container=".",
        )

        required_args = {}
        if name == 'wandb':
            pytest.importorskip('wandb', reason='Required wandb')
        if name == 'object_store':
            required_args['object_store_hparams'] = provider_hparams
            required_args['use_procs'] = False

        if name == 'object_store_logger':
            monkeypatch.setenv("KEY_ENVIRON", str(tmpdir))

            logger = hparams(
                provider='local',
                container='.',
                key_environ="KEY_ENVIRON",
            ).initialize_object()
        else:
            logger = hparams(**required_args).initialize_object()

        return logger

    """
    Tests that training completes.
    """

    def test_algorithms(self, config, algorithm):
        config['algorithms'] = [algorithm]
        trainer = Trainer(**config)
        trainer.fit()

    def test_callbacks(self, config, callback):
        config['callbacks'] = [callback]
        trainer = Trainer(**config)
        trainer.fit()

    def test_loggers(self, config, logger):
        config['loggers'] = [logger]
        trainer = Trainer(**config)
        trainer.fit()

    """
    Tests that training with multiple fits complete.
    Note: future functional tests should test for
    idempotency (e.g functionally)
    """

    def test_algorithms_multiple_calls(self, config, algorithm):
        if isinstance(algorithm, LayerFreezing):
            pytest.xfail("Known idempotency issue.")
        config['algorithms'] = [algorithm]
        trainer = Trainer(**config)
        self._test_multiple_fits(trainer)

    def test_callbacks_multiple_calls(self, config, callback):
        config['callbacks'] = [callback]
        trainer = Trainer(**config)
        self._test_multiple_fits(trainer)

    def test_loggers_multiple_calls(self, config, logger):
        if isinstance(logger, (FileLogger, WandBLogger)):
            pytest.xfail("Cannot close/load multiple times yet.")
        config['loggers'] = [logger]
        trainer = Trainer(**config)
        self._test_multiple_fits(trainer)

    def _test_multiple_fits(self, trainer):
        trainer.fit()
        trainer.state.max_duration *= 2
        trainer.fit()<|MERGE_RESOLUTION|>--- conflicted
+++ resolved
@@ -115,11 +115,7 @@
 
 @world_size(1, 2)
 @device('cpu', 'gpu', 'gpu-amp', precision=True)
-<<<<<<< HEAD
-@pytest.mark.timeout(30)  # TODO lower the timeout. See https://github.com/mosaicml/composer/issues/774.
-=======
 @pytest.mark.timeout(15)  # higher timeout as each model is trained twice
->>>>>>> 4ec276bc
 class TestTrainerEquivalence():
 
     reference_model: torch.nn.Module
@@ -314,11 +310,7 @@
 """
 
 
-<<<<<<< HEAD
-@pytest.mark.timeout(30)  # TODO lower the timeout. See https://github.com/mosaicml/composer/issues/774.
-=======
 @pytest.mark.timeout(15)
->>>>>>> 4ec276bc
 class TestTrainerAssets:
 
     @pytest.fixture(params=[1, 2], ids=['ga-1', 'ga-2'])
@@ -375,24 +367,15 @@
         return algorithm
 
     @pytest.fixture(params=callback_registry.items(), ids=tuple(callback_registry.keys()))
-<<<<<<< HEAD
-    def callback(self, request, tmpdir, monkeypatch):
-        name, hparams = request.param
-=======
     def callback(self, request):
         _, hparams = request.param
->>>>>>> 4ec276bc
 
         callback = hparams().initialize_object()
 
         return callback
 
     @pytest.fixture(params=logger_registry.items(), ids=tuple(logger_registry.keys()))
-<<<<<<< HEAD
-    def logger(self, request):
-=======
     def logger(self, request, tmpdir: pathlib.Path, monkeypatch: pytest.MonkeyPatch):
->>>>>>> 4ec276bc
 
         name, hparams = request.param
 
